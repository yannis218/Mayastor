--- conflicted
+++ resolved
@@ -258,13 +258,8 @@
     }
 }
 
-<<<<<<< HEAD
 pub async fn grpc_server_init() -> std::result::Result<(), ()> {
-    let saddr = "192.168.1.4:1234".to_string().parse().unwrap();
-=======
-pub async fn grpc_server_init() -> Result<(), ()> {
     let saddr = "127.0.0.1:1234".to_string().parse().unwrap();
->>>>>>> df3ea8f9
     let svc = Server::builder()
         .add_service(MayastorServer::new(MayastorGrpc {}))
         .serve(saddr);
